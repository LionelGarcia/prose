from scipy.optimize import minimize
import warnings
import numpy as np
from astropy.io import fits
from astropy.table import Table
from astropy.nddata import NDData
from photutils.psf import extract_stars
from astropy.stats import gaussian_sigma_to_fwhm
from ..core import Block
import matplotlib.pyplot as plt
from scipy.stats import shapiro


def image_psf(image, stars, size=15, normalize=False, return_cutouts=False):
    """
    Get global psf from image using photutils routines

    Parameters
    ----------
    image: np.ndarray or path
    stars: np.ndarray
        stars positions with shape (n,2)
    size: int
        size of the cuts around stars (in pixels)
    normalize: bool, optional
        weather to normalize the cutout, default is False

    Returns
    -------
    np.ndarray of shape (size, size)

    """
    _, cuts = cutouts(image, stars, size=size)
    cuts = cuts.data
    if normalize:
        cuts = [c/np.sum(c) for c in cuts]
    if return_cutouts:
        return np.median(cuts, axis=0), cuts
    else:
        return np.median(cuts, axis=0)


def cutouts(image, stars, size=15):
    """Custom version to extract stars cutouts

    Parameters
    ----------
    Parameters
    ----------
    image: np.ndarray or path
    stars: np.ndarray
        stars positions with shape (n,2)
    size: int
        size of the cuts around stars (in pixels), by default 15

    Returns
    -------
    np.ndarray of shape (size, size)
    
    """
    if isinstance(image, str):
        image = fits.getdata(image)

    warnings.simplefilter("ignore")
    if np.shape(stars) > (1,2):
        stars_tbl = Table(
            [stars[:, 0], stars[:, 1], np.arange(len(stars))],
            names=["x", "y", "id"])
        stars = extract_stars(NDData(data=image), stars_tbl, size=size)
        idxs = np.array([s.id_label for s in stars])
        return idxs, stars
    else:
        stars_tbl = Table(
            data=np.array([stars[0][0], stars[0][1]]),
            names=["x", "y"])
        stars = extract_stars(NDData(data=image), stars_tbl, size=size)
        return stars


def moments(data):
    """Returns (height, x, y, width_x, width_y)
    the gaussian parameters of a 2D distribution by calculating its
    moments """
    height = data.max()
    background = data.min()
    data = data-np.min(data)
    total = data.sum()
    x, y = np.indices(data.shape)
    x = (x * data).sum() / total
    y = (y * data).sum() / total
    col = data[:, int(y)]
    width_x = np.sqrt(abs((np.arange(col.size) - y) ** 2 * col).sum() / col.sum())
    row = data[int(x), :]
    width_y = np.sqrt(abs((np.arange(row.size) - x) ** 2 * row).sum() / row.sum())
    width_x /= gaussian_sigma_to_fwhm
    width_y /= gaussian_sigma_to_fwhm
    return height, x, y, width_x, width_y, 0.0, background


class PSFModel(Block):

    def __init__(self, cutout_size=21, save_cutouts=False, **kwargs):
        super().__init__(**kwargs)
        self.cutout_size = cutout_size
        self.save_cutouts = save_cutouts
        self.x, self.y = np.indices((self.cutout_size, self.cutout_size))
        self.epsf = None

    @property
    def optimized_model(self):
        return self.model(*self.optimized_params)

    def build_epsf(self, image, stars):
        return image_psf(image, stars.copy(), size=self.cutout_size, return_cutouts=self.save_cutouts)

    def model(self):
        raise NotImplementedError("")

    def nll(self, p):
        ll = np.sum(np.power((self.model(*p) - self.epsf), 2) * self.epsf)
        return ll if np.isfinite(ll) else 1e25
    
    def optimize(self):
        raise NotImplementedError("")

    def sigma_to_fwhm(self, *args):
        return gaussian_sigma_to_fwhm

    def run(self, image):
        if self.save_cutouts:
            self.epsf, image.cutouts = self.build_epsf(image.data, image.stars_coords)
        else:
            self.epsf = self.build_epsf(image.data, image.stars_coords)
        image.fwhmx, image.fwhmy, image.theta = self.optimize()
        image.fwhm = np.mean([image.fwhmx, image.fwhmy])
        image.psf_sigma_x = image.fwhmx / self.sigma_to_fwhm()
        image.psf_sigma_y = image.fwhmy / self.sigma_to_fwhm()
        image.header["FWHM"] = image.fwhm
        image.header["FWHMX"] = image.fwhmx
        image.header["FWHMY"] = image.fwhmy
        image.header["PSFANGLE"] = image.theta
        image.header["FWHMALG"] = self.__class__.__name__

    def show_residuals(self):
        plt.imshow(self.epsf - self.optimized_model)
        plt.colorbar()
        ax = plt.gca()
        plt.text(0.05, 0.05, "$\Delta f=$ {:.2f}%".format(100*np.sum(np.abs(self.epsf - self.optimized_model))/np.sum(self.epsf)), 
        fontsize=14, horizontalalignment='left', verticalalignment='bottom', transform=ax.transAxes, c="w")

<<<<<<< HEAD
    def __call__(self,data):
        self.epsf =data
=======
    def __call__(self, data):
        self.epsf = data
>>>>>>> 7a47f912
        return self.optimize()


class FastGaussian(PSFModel):
    """
    Fit the height, mean sigma of a symetric 2D Gaussian model to an image effective PSF
    """
    def __init__(self, cutout_size=21, **kwargs):
        super().__init__(cutout_size=cutout_size, **kwargs)

    def model(self, height, s, m):
        dx = self.x - self.cutout_size/2
        dy = self.y - self.cutout_size/2
        psf = height * np.exp(-((dx/(2*s))**2 + (dy/(2*s))**2))
        return psf + m

    def optimize(self):
        p0 = [np.max(self.epsf), 4, np.min(self.epsf)]
        min_sigma = 0.5
        bounds = [
            (0, np.infty),
            (min_sigma, np.infty),
            (0, np.mean(self.epsf)),
        ]

        with warnings.catch_warnings():
            warnings.simplefilter("ignore")
            params = minimize(self.nll, p0, bounds=bounds).x
            self.optimized_params = params
            return params[1]*self.sigma_to_fwhm(), params[1]*self.sigma_to_fwhm(), 0

    def citations(self):
        return "scipy", "photutils"


class Gaussian2D(PSFModel):
    """
    Fit an elliptical 2D Gaussian model to an image effective PSF
    """
    def __init__(self, cutout_size=21, **kwargs):
        super().__init__(cutout_size=cutout_size, **kwargs)

    def model(self, height, xo, yo, sx, sy, theta, m):
        dx = self.x - xo
        dy = self.y - yo
        a = (np.cos(theta)**2)/(2*sx**2) + (np.sin(theta)**2)/(2*sy**2)
        b = -(np.sin(2*theta))/(4*sx**2) + (np.sin(2*theta))/(4*sy**2)
        c = (np.sin(theta)**2)/(2*sx**2) + (np.cos(theta)**2)/(2*sy**2)
        psf = height * np.exp(-(a * dx ** 2 + 2 * b * dx * dy + c * dy ** 2))
        return psf + m

    def optimize(self):
        p0 = moments(self.epsf)
        x0, y0 = p0[1], p0[2]
        min_sigma = 0.5
        bounds = [
            (0, np.infty),
            (x0 - 3, x0 + 3),
            (y0 - 3, y0 + 3),
            (min_sigma, np.infty),
            (min_sigma, np.infty),
            (0, 4),
            (0, np.mean(self.epsf)),
        ]

        with warnings.catch_warnings():
            warnings.simplefilter("ignore")
            params = minimize(self.nll, p0, bounds=bounds).x
            self.optimized_params = params
            return params[3]*self.sigma_to_fwhm(), params[4]*self.sigma_to_fwhm(), params[-2]

    def citations(self):
        return "scipy", "photutils"


class Moffat2D(PSFModel):
    """
    Fit an elliptical 2D Moffat model to an image effective PSF
    """
    def __init__(self, cutout_size=21, **kwargs):
        super().__init__(cutout_size=cutout_size, **kwargs)

    def model(self, a, x0, y0, sx, sy, theta, b, beta):
    # https://pixinsight.com/doc/tools/DynamicPSF/DynamicPSF.html
        dx_ = self.x - x0
        dy_ = self.y - y0
        dx = dx_*np.cos(theta) + dy_*np.sin(theta)
        dy = -dx_*np.sin(theta) + dy_*np.cos(theta)
        
        return b + a / np.power(1 + (dx/sx)**2 + (dy/sy)**2, beta) 

    def sigma_to_fwhm(self):
        return 2*np.sqrt(np.power(2, 1/self.optimized_params[-1]) - 1)
    
    def optimize(self):
        p0 = list(moments(self.epsf))
        p0.append(1)
        x0, y0 = p0[1], p0[2]
        min_sigma = 0.5
        bounds = [
            (0, np.infty),
            (x0 - 3, x0 + 3),
            (y0 - 3, y0 + 3),
            (min_sigma, np.infty),
            (min_sigma, np.infty),
            (0, 4),
            (0, np.mean(self.epsf)),
            (1, 8),
        ]

        with warnings.catch_warnings():
            warnings.simplefilter("ignore")
            params = minimize(self.nll, p0, bounds=bounds).x
            self.optimized_params = params
            sm = self.sigma_to_fwhm()
            return params[3]*sm, params[4]*sm, params[-2]

    def citations(self):
        return "scipy", "photutils"


class KeepGoodStars(Block):

    def __init__(self, n=-1, **kwargs):
        super().__init__(**kwargs)
        self.n = n

    def run(self, image, n=-1):
        good_stars = self(image.data, image.stars_coords)
        image.stars_coords = good_stars

    def __call__(self, data, stars):
        i, _stars = cutouts(data, stars, size=21)
        #good = np.array([shapiro(s.data).statistic for s in _stars]) > 0.33
        good = np.array([np.std(s.data) for s in _stars]) > 1000
        return stars[i][np.argwhere(good).squeeze()][0:self.n]<|MERGE_RESOLUTION|>--- conflicted
+++ resolved
@@ -148,13 +148,8 @@
         plt.text(0.05, 0.05, "$\Delta f=$ {:.2f}%".format(100*np.sum(np.abs(self.epsf - self.optimized_model))/np.sum(self.epsf)), 
         fontsize=14, horizontalalignment='left', verticalalignment='bottom', transform=ax.transAxes, c="w")
 
-<<<<<<< HEAD
-    def __call__(self,data):
-        self.epsf =data
-=======
     def __call__(self, data):
         self.epsf = data
->>>>>>> 7a47f912
         return self.optimize()
 
 
